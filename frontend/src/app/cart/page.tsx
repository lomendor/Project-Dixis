--- conflicted
+++ resolved
@@ -157,12 +157,7 @@
     <>
       <Navigation />
       <main id="main-content" data-testid="main-content" className="container mx-auto px-4 py-8">
-<<<<<<< HEAD
-        <h1 className="text-3xl font-bold mb-6">Καλάθι Αγορών</h1>
-=======
-        <h1 className="text-3xl font-bold mb-6" data-testid="page-title">Καλάθι Αγορών</h1>
->>>>>>> 4b63b174
-        
+        <h1 className="text-3xl font-bold mb-6" data-testid="page-title">Καλάθι Αγορών</h1>        
         {/* Cart Items */}
         <div className="grid md:grid-cols-3 gap-8">
           <div className="md:col-span-2">
