'use client';

import { useState, useEffect } from 'react';
import { useRouter } from 'next/navigation';
import Link from 'next/link';
import { apiClient, ProducerStats, Product } from '@/lib/api';
import Navigation from '@/components/Navigation';
import { useAuth } from '@/contexts/AuthContext';
import { formatCurrency } from '@/env';

interface StatsCard {
  title: string;
  value: string;
  change?: string;
  changeType?: 'positive' | 'negative' | 'neutral';
  icon: React.ReactNode;
}

export default function ProducerDashboard() {
  const [stats, setStats] = useState<ProducerStats | null>(null);
  const [topProducts, setTopProducts] = useState<Product[]>([]);
  const [loading, setLoading] = useState(true);
  const [error, setError] = useState<string | null>(null);
  const { isAuthenticated, isProducer, user } = useAuth();
  const router = useRouter();

  useEffect(() => {
    if (!isAuthenticated) {
      router.push('/auth/login');
      return;
    }

    if (isAuthenticated && !isProducer) {
      router.push('/'); // Redirect consumers to home page
      return;
    }

    loadDashboardData();
  }, [isAuthenticated, isProducer, router]);

  const loadDashboardData = async () => {
    try {
      setLoading(true);
      
      const [statsData, productsData] = await Promise.all([
        apiClient.getProducerStats(),
        apiClient.getProducerTopProducts()
      ]);
      
      setStats(statsData);
      setTopProducts(productsData.data || []);
      setError(null);
    } catch (err) {
      setError(err instanceof Error ? err.message : 'Failed to load dashboard data');
    } finally {
      setLoading(false);
    }
  };

  if (!isAuthenticated || !isProducer) {
    return null; // Will redirect in useEffect
  }


  const statsCards: StatsCard[] = stats ? [
    {
      title: 'Σύνολο Παραγγελιών',
      value: stats.total_orders.toString(),
      icon: (
        <svg className="w-6 h-6" fill="none" viewBox="0 0 24 24" stroke="currentColor">
          <path strokeLinecap="round" strokeLinejoin="round" strokeWidth={2} d="M16 11V7a4 4 0 00-8 0v4M5 9h14l1 12H4L5 9z" />
        </svg>
      ),
    },
    {
      title: 'Συνολικά Έσοδα',
<<<<<<< HEAD
      value: formatCurrency(stats.total_revenue),
=======
      value: formatCurrency(parseFloat(stats.total_revenue)),
>>>>>>> c1fc60f9
      icon: (
        <svg className="w-6 h-6" fill="none" viewBox="0 0 24 24" stroke="currentColor">
          <path strokeLinecap="round" strokeLinejoin="round" strokeWidth={2} d="M12 8c-1.657 0-3 .895-3 2s1.343 2 3 2 3 .895 3 2-1.343 2-3 2m0-8c1.11 0 2.08.402 2.599 1M12 8V7m0 1v8m0 0v1m0-1c-1.11 0-2.08-.402-2.599-1" />
        </svg>
      ),
    },
    {
      title: 'Ενεργά Προϊόντα',
      value: stats.active_products.toString(),
      icon: (
        <svg className="w-6 h-6" fill="none" viewBox="0 0 24 24" stroke="currentColor">
          <path strokeLinecap="round" strokeLinejoin="round" strokeWidth={2} d="M20 7l-8-4-8 4m16 0l-8 4m8-4v10l-8 4m0-10L4 7m8 4v10M4 7v10l8 4" />
        </svg>
      ),
    },
    {
      title: 'Μέση Αξία Παραγγελίας',
<<<<<<< HEAD
      value: formatCurrency(stats.average_order_value),
=======
      value: formatCurrency(parseFloat(stats.average_order_value)),
>>>>>>> c1fc60f9
      icon: (
        <svg className="w-6 h-6" fill="none" viewBox="0 0 24 24" stroke="currentColor">
          <path strokeLinecap="round" strokeLinejoin="round" strokeWidth={2} d="M9 19v-6a2 2 0 00-2-2H5a2 2 0 00-2 2v6a2 2 0 002 2h2a2 2 0 002-2zm0 0V9a2 2 0 012-2h2a2 2 0 012 2v10m-6 0a2 2 0 002 2h2a2 2 0 002-2m0 0V5a2 2 0 012-2h2a2 2 0 012 2v14a2 2 0 01-2 2h-2a2 2 0 01-2-2z" />
        </svg>
      ),
    },
  ] : [];

  return (
    <div className="min-h-screen bg-gray-50">
      <Navigation />
      
      <main className="max-w-7xl mx-auto px-4 sm:px-6 lg:px-8 py-8">
        {/* Header */}
        <div className="mb-8">
          <h1 className="text-3xl font-bold text-gray-900 mb-2">
            Ταμπλό Παραγωγού
          </h1>
          <p className="text-gray-600">
            Καλώς ήρθατε, {user?.name}! Εδώ είναι η επισκόπηση της επιχείρησής σας.
          </p>
        </div>

        {loading ? (
          <div className="flex justify-center py-12">
            <div className="animate-spin rounded-full h-8 w-8 border-b-2 border-green-600"></div>
          </div>
        ) : error ? (
          <div className="text-center py-12">
            <p className="text-red-600 mb-4">{error}</p>
            <button
              onClick={loadDashboardData}
              className="bg-green-600 hover:bg-green-700 text-white px-4 py-2 rounded-lg"
            >
              Δοκιμάστε Ξανά
            </button>
          </div>
        ) : (
          <div className="space-y-8">
            {/* Stats Cards */}
            <div className="grid grid-cols-1 md:grid-cols-2 lg:grid-cols-4 gap-6">
              {statsCards.map((stat, index) => (
                <div key={index} className="bg-white rounded-lg shadow-md p-6">
                  <div className="flex items-center justify-between">
                    <div>
                      <p className="text-sm font-medium text-gray-600">
                        {stat.title}
                      </p>
                      <p className="text-2xl font-bold text-gray-900 mt-2">
                        {stat.value}
                      </p>
                    </div>
                    <div className="text-green-600">
                      {stat.icon}
                    </div>
                  </div>
                </div>
              ))}
            </div>

            {/* Top Products */}
            <div className="bg-white rounded-lg shadow-md">
              <div className="p-6">
                <div className="flex items-center justify-between mb-6">
                  <h2 className="text-lg font-semibold text-gray-900">
                    Κορυφαία Προϊόντα
                  </h2>
                  <Link
                    href="/producer/products"
                    className="text-sm text-green-600 hover:text-green-700 font-medium"
                  >
                    Προβολή Όλων των Προϊόντων →
                  </Link>
                </div>

                {topProducts.length === 0 ? (
                  <div className="text-center py-8">
                    <div className="text-gray-400 mb-4">
                      <svg className="mx-auto h-12 w-12" fill="none" viewBox="0 0 24 24" stroke="currentColor">
                        <path strokeLinecap="round" strokeLinejoin="round" strokeWidth={1} d="M20 7l-8-4-8 4m16 0l-8 4m8-4v10l-8 4m0-10L4 7m8 4v10M4 7v10l8 4" />
                      </svg>
                    </div>
                    <h3 className="text-lg font-medium text-gray-900 mb-2">
                      Δεν υπάρχουν ακόμη προϊόντα
                    </h3>
                    <p className="text-gray-600 mb-4">
                      Ξεκινήστε προσθέτοντας το πρώτο σας προϊόν για να ξεκινήσετε την πώληση.
                    </p>
                    <button className="bg-green-600 hover:bg-green-700 text-white px-6 py-2 rounded-lg">
                      Προσθήκη Προϊόντος
                    </button>
                  </div>
                ) : (
                  <div className="overflow-hidden">
                    <table className="min-w-full divide-y divide-gray-200">
                      <thead className="bg-gray-50">
                        <tr>
                          <th className="px-6 py-3 text-left text-xs font-medium text-gray-500 uppercase tracking-wider">
                            Προϊόν
                          </th>
                          <th className="px-6 py-3 text-left text-xs font-medium text-gray-500 uppercase tracking-wider">
                            Τιμή
                          </th>
                          <th className="px-6 py-3 text-left text-xs font-medium text-gray-500 uppercase tracking-wider">
                            Απόθεμα
                          </th>
                          <th className="px-6 py-3 text-left text-xs font-medium text-gray-500 uppercase tracking-wider">
                            Κατάσταση
                          </th>
                        </tr>
                      </thead>
                      <tbody className="bg-white divide-y divide-gray-200">
                        {topProducts.slice(0, 5).map((product) => (
                          <tr key={product.id} className="hover:bg-gray-50">
                            <td className="px-6 py-4 whitespace-nowrap">
                              <div className="flex items-center">
                                <div className="flex-shrink-0 h-10 w-10">
                                  {product.images.length > 0 ? (
                                    <img
                                      className="h-10 w-10 rounded-lg object-cover"
                                      src={product.images[0].image_path}
                                      alt={product.images[0].alt_text || product.name}
                                    />
                                  ) : (
                                    <div className="h-10 w-10 rounded-lg bg-gray-200 flex items-center justify-center">
                                      <span className="text-xs text-gray-400">Χωρίς Εικόνα</span>
                                    </div>
                                  )}
                                </div>
                                <div className="ml-4">
                                  <div className="text-sm font-medium text-gray-900">
                                    {product.name}
                                  </div>
                                  {product.categories.length > 0 && (
                                    <div className="text-sm text-gray-500">
                                      {product.categories[0].name}
                                    </div>
                                  )}
                                </div>
                              </div>
                            </td>
                            <td className="px-6 py-4 whitespace-nowrap">
                              <div className="text-sm font-medium text-gray-900">
                                {formatCurrency(parseFloat(product.price))} / {product.unit}
                              </div>
                            </td>
                            <td className="px-6 py-4 whitespace-nowrap">
                              <div className="text-sm text-gray-900">
                                {product.stock !== null ? (
                                  `${product.stock} ${product.unit}(s)`
                                ) : (
                                  'Σε Απόθεμα'
                                )}
                              </div>
                            </td>
                            <td className="px-6 py-4 whitespace-nowrap">
                              <span className="inline-flex px-2 py-1 text-xs font-semibold rounded-full bg-green-100 text-green-800">
                                Ενεργό
                              </span>
                            </td>
                          </tr>
                        ))}
                      </tbody>
                    </table>
                  </div>
                )}
              </div>
            </div>

            {/* Quick Actions */}
            <div className="bg-white rounded-lg shadow-md p-6">
              <h2 className="text-lg font-semibold text-gray-900 mb-4">
                Γρήγορες Ενέργειες
              </h2>
              <div className="grid grid-cols-1 md:grid-cols-3 gap-4">
                <button className="flex items-center justify-center px-4 py-3 border border-gray-300 rounded-lg hover:bg-gray-50 transition-colors">
                  <svg className="w-5 h-5 text-gray-600 mr-2" fill="none" viewBox="0 0 24 24" stroke="currentColor">
                    <path strokeLinecap="round" strokeLinejoin="round" strokeWidth={2} d="M12 6v6m0 0v6m0-6h6m-6 0H6" />
                  </svg>
                  <span className="text-sm font-medium text-gray-900">Προσθήκη Προϊόντος</span>
                </button>
                
                <button className="flex items-center justify-center px-4 py-3 border border-gray-300 rounded-lg hover:bg-gray-50 transition-colors">
                  <svg className="w-5 h-5 text-gray-600 mr-2" fill="none" viewBox="0 0 24 24" stroke="currentColor">
                    <path strokeLinecap="round" strokeLinejoin="round" strokeWidth={2} d="M9 19v-6a2 2 0 00-2-2H5a2 2 0 00-2 2v6a2 2 0 002 2h2a2 2 0 002-2zm0 0V9a2 2 0 012-2h2a2 2 0 012 2v10m-6 0a2 2 0 002 2h2a2 2 0 002-2m0 0V5a2 2 0 012-2h2a2 2 0 012 2v14a2 2 0 01-2 2h-2a2 2 0 01-2-2z" />
                  </svg>
                  <span className="text-sm font-medium text-gray-900">Προβολή Παραγγελιών</span>
                </button>
                
                <button className="flex items-center justify-center px-4 py-3 border border-gray-300 rounded-lg hover:bg-gray-50 transition-colors">
                  <svg className="w-5 h-5 text-gray-600 mr-2" fill="none" viewBox="0 0 24 24" stroke="currentColor">
                    <path strokeLinecap="round" strokeLinejoin="round" strokeWidth={2} d="M10.325 4.317c.426-1.756 2.924-1.756 3.35 0a1.724 1.724 0 002.573 1.066c1.543-.94 3.31.826 2.37 2.37a1.724 1.724 0 001.065 2.572c1.756.426 1.756 2.924 0 3.35a1.724 1.724 0 00-1.066 2.573c.94 1.543-.826 3.31-2.37 2.37a1.724 1.724 0 00-2.572 1.065c-.426 1.756-2.924 1.756-3.35 0a1.724 1.724 0 00-2.573-1.066c-1.543.94-3.31-.826-2.37-2.37a1.724 1.724 0 00-1.065-2.572c-1.756-.426-1.756-2.924 0-3.35a1.724 1.724 0 001.066-2.573c-.94-1.543.826-3.31 2.37-2.37.996.608 2.296.07 2.572-1.065z" />
                    <path strokeLinecap="round" strokeLinejoin="round" strokeWidth={2} d="M15 12a3 3 0 11-6 0 3 3 0 016 0z" />
                  </svg>
                  <span className="text-sm font-medium text-gray-900">Ρυθμίσεις</span>
                </button>
              </div>
            </div>
          </div>
        )}
      </main>
    </div>
  );
}<|MERGE_RESOLUTION|>--- conflicted
+++ resolved
@@ -74,11 +74,7 @@
     },
     {
       title: 'Συνολικά Έσοδα',
-<<<<<<< HEAD
-      value: formatCurrency(stats.total_revenue),
-=======
       value: formatCurrency(parseFloat(stats.total_revenue)),
->>>>>>> c1fc60f9
       icon: (
         <svg className="w-6 h-6" fill="none" viewBox="0 0 24 24" stroke="currentColor">
           <path strokeLinecap="round" strokeLinejoin="round" strokeWidth={2} d="M12 8c-1.657 0-3 .895-3 2s1.343 2 3 2 3 .895 3 2-1.343 2-3 2m0-8c1.11 0 2.08.402 2.599 1M12 8V7m0 1v8m0 0v1m0-1c-1.11 0-2.08-.402-2.599-1" />
@@ -96,11 +92,7 @@
     },
     {
       title: 'Μέση Αξία Παραγγελίας',
-<<<<<<< HEAD
-      value: formatCurrency(stats.average_order_value),
-=======
       value: formatCurrency(parseFloat(stats.average_order_value)),
->>>>>>> c1fc60f9
       icon: (
         <svg className="w-6 h-6" fill="none" viewBox="0 0 24 24" stroke="currentColor">
           <path strokeLinecap="round" strokeLinejoin="round" strokeWidth={2} d="M9 19v-6a2 2 0 00-2-2H5a2 2 0 00-2 2v6a2 2 0 002 2h2a2 2 0 002-2zm0 0V9a2 2 0 012-2h2a2 2 0 012 2v10m-6 0a2 2 0 002 2h2a2 2 0 002-2m0 0V5a2 2 0 012-2h2a2 2 0 012 2v14a2 2 0 01-2 2h-2a2 2 0 01-2-2z" />
