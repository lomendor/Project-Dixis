--- conflicted
+++ resolved
@@ -4,10 +4,7 @@
 import { revalidatePath } from 'next/cache';
 import { redirect } from 'next/navigation';
 import { CopyTrackingLink } from './CopyTrackingLink';
-<<<<<<< HEAD
 import PrintButton from '@/components/PrintButton';
-=======
->>>>>>> d65da8d0
 
 export const dynamic = 'force-dynamic';
 export const metadata = { title: 'Παραγγελία (Admin) | Dixis' };
