--- conflicted
+++ resolved
@@ -4,13 +4,7 @@
 import { revalidatePath } from 'next/cache';
 import { redirect } from 'next/navigation';
 import { CopyTrackingLink } from './CopyTrackingLink';
-<<<<<<< HEAD
-import PrintButton from '@/components/PrintButton';
-import { labelFor, costFor } from '@/lib/shipping/format';
-import { fmtEUR } from '@/lib/cart/totals';
-=======
 import { labelFor } from '@/lib/shipping/format';
->>>>>>> b339d5ad
 
 export const dynamic = 'force-dynamic';
 export const metadata = { title: 'Παραγγελία (Admin) | Dixis' };
