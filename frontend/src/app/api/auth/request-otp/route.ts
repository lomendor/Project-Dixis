import { NextRequest, NextResponse } from 'next/server';
<<<<<<< HEAD
import { isAuthBypassAllowed, isDevEchoAllowed } from '@/lib/env';

/**
 * POST /api/auth/request-otp
 * Sends OTP code to user's phone
 *
 * Production guards:
 * - Admin bypass only works in non-production
 * - OTP echo only works in non-production with OTP_DEV_ECHO=1
=======
import { storeOtp, hasPendingOtp, getRemainingTime } from '@/lib/auth/otp-store';

/**
 * POST /api/auth/request-otp
 * Generates and stores OTP for phone verification
 *
 * In development: OTP is echoed back in response (OTP_DEV_ECHO=1)
 * In production: OTP should be sent via SMS provider
>>>>>>> 1ece9c4e
 */
export async function POST(req: NextRequest) {
  try {
    const body = await req.json();
    const { phone } = body;

    if (!phone) {
      return NextResponse.json(
        { error: 'Το τηλέφωνο είναι υποχρεωτικό' },
        { status: 400 }
      );
    }

<<<<<<< HEAD
    // Check if admin bypass is enabled (non-production only)
=======
    // Rate limiting - don't generate new OTP if one exists
    if (hasPendingOtp(phone)) {
      const remaining = getRemainingTime(phone);
      return NextResponse.json(
        { error: `Έχει ήδη σταλεί κωδικός. Περιμένετε ${remaining} δευτερόλεπτα.` },
        { status: 429 }
      );
    }

    // Check if admin bypass is enabled
>>>>>>> 1ece9c4e
    const adminPhones = (process.env.ADMIN_PHONES || '').split(',').map(p => p.trim()).filter(Boolean);
    const isAdmin = adminPhones.includes(phone);
    const bypassCode = process.env.OTP_BYPASS;

<<<<<<< HEAD
    if (isAdmin && isAuthBypassAllowed()) {
      // Admin bypass - only in dev/staging
      console.log(`[Auth] Admin OTP request for ${phone} - bypass enabled (non-production)`);
      return NextResponse.json({
        success: true,
        message: 'Κωδικός OTP εστάλη επιτυχώς',
        // Echo bypass code in dev mode
        ...(isDevEchoAllowed() && { devCode: process.env.OTP_BYPASS })
      });
    }

    // Generate 6-digit OTP
    const otp = Math.floor(100000 + Math.random() * 900000).toString();

    // TODO: Store OTP and send via SMS provider (Twilio/Vonage)
    console.log(`[Auth] OTP request for ${phone}`);
=======
    if (isAdmin && bypassCode) {
      // Admin bypass - don't generate real OTP, use bypass code
      console.log(`[Auth] Admin OTP request for ${phone} - bypass enabled`);
      return NextResponse.json({
        success: true,
        message: 'Κωδικός OTP εστάλη επιτυχώς',
        // In dev mode with bypass, hint the code
        ...(process.env.OTP_DEV_ECHO === '1' && { devCode: bypassCode })
      });
    }

    // Generate and store OTP
    const code = storeOtp(phone);

    // In development, echo OTP for testing (DO NOT use in production!)
    if (process.env.OTP_DEV_ECHO === '1') {
      console.log(`[Auth] DEV MODE - OTP for ${phone}: ${code}`);
      return NextResponse.json({
        success: true,
        message: 'Κωδικός OTP εστάλη επιτυχώς',
        devCode: code // Only in dev mode!
      });
    }

    // Production: Send OTP via SMS provider
    // TODO: Integrate with Twilio/Vonage/Greek SMS provider
    console.log(`[Auth] OTP generated for ${phone} - SMS sending not implemented`);
>>>>>>> 1ece9c4e

    // Dev echo - only in non-production
    if (isDevEchoAllowed()) {
      console.log(`[Auth] DEV MODE - OTP for ${phone}: ${otp}`);
      return NextResponse.json({
        success: true,
        message: 'Κωδικός OTP εστάλη επιτυχώς',
        devCode: otp // Only in dev mode with OTP_DEV_ECHO=1
      });
    }

    return NextResponse.json({
      success: true,
      message: 'Κωδικός OTP εστάλη επιτυχώς'
    });

  } catch (error) {
    console.error('[Auth] Request OTP error:', error);
    return NextResponse.json(
      { error: 'Αποτυχία αποστολής κωδικού' },
      { status: 500 }
    );
  }
}<|MERGE_RESOLUTION|>--- conflicted
+++ resolved
@@ -1,24 +1,16 @@
 import { NextRequest, NextResponse } from 'next/server';
-<<<<<<< HEAD
+import { storeOtp, hasPendingOtp, getRemainingTime } from '@/lib/auth/otp-store';
 import { isAuthBypassAllowed, isDevEchoAllowed } from '@/lib/env';
-
-/**
- * POST /api/auth/request-otp
- * Sends OTP code to user's phone
- *
- * Production guards:
- * - Admin bypass only works in non-production
- * - OTP echo only works in non-production with OTP_DEV_ECHO=1
-=======
-import { storeOtp, hasPendingOtp, getRemainingTime } from '@/lib/auth/otp-store';
 
 /**
  * POST /api/auth/request-otp
  * Generates and stores OTP for phone verification
  *
- * In development: OTP is echoed back in response (OTP_DEV_ECHO=1)
- * In production: OTP should be sent via SMS provider
->>>>>>> 1ece9c4e
+ * Features:
+ * - Rate limiting (429 if OTP pending)
+ * - In-memory OTP storage with 5 min expiry
+ * - Production guards (bypass only in non-production)
+ * - Dev echo mode (OTP_DEV_ECHO=1)
  */
 export async function POST(req: NextRequest) {
   try {
@@ -32,9 +24,6 @@
       );
     }
 
-<<<<<<< HEAD
-    // Check if admin bypass is enabled (non-production only)
-=======
     // Rate limiting - don't generate new OTP if one exists
     if (hasPendingOtp(phone)) {
       const remaining = getRemainingTime(phone);
@@ -44,46 +33,27 @@
       );
     }
 
-    // Check if admin bypass is enabled
->>>>>>> 1ece9c4e
+    // Check if admin bypass is enabled (non-production only)
     const adminPhones = (process.env.ADMIN_PHONES || '').split(',').map(p => p.trim()).filter(Boolean);
     const isAdmin = adminPhones.includes(phone);
     const bypassCode = process.env.OTP_BYPASS;
 
-<<<<<<< HEAD
-    if (isAdmin && isAuthBypassAllowed()) {
+    if (isAdmin && bypassCode && isAuthBypassAllowed()) {
       // Admin bypass - only in dev/staging
       console.log(`[Auth] Admin OTP request for ${phone} - bypass enabled (non-production)`);
       return NextResponse.json({
         success: true,
         message: 'Κωδικός OTP εστάλη επιτυχώς',
         // Echo bypass code in dev mode
-        ...(isDevEchoAllowed() && { devCode: process.env.OTP_BYPASS })
-      });
-    }
-
-    // Generate 6-digit OTP
-    const otp = Math.floor(100000 + Math.random() * 900000).toString();
-
-    // TODO: Store OTP and send via SMS provider (Twilio/Vonage)
-    console.log(`[Auth] OTP request for ${phone}`);
-=======
-    if (isAdmin && bypassCode) {
-      // Admin bypass - don't generate real OTP, use bypass code
-      console.log(`[Auth] Admin OTP request for ${phone} - bypass enabled`);
-      return NextResponse.json({
-        success: true,
-        message: 'Κωδικός OTP εστάλη επιτυχώς',
-        // In dev mode with bypass, hint the code
-        ...(process.env.OTP_DEV_ECHO === '1' && { devCode: bypassCode })
+        ...(isDevEchoAllowed() && { devCode: bypassCode })
       });
     }
 
     // Generate and store OTP
     const code = storeOtp(phone);
 
-    // In development, echo OTP for testing (DO NOT use in production!)
-    if (process.env.OTP_DEV_ECHO === '1') {
+    // Dev echo - only in non-production with OTP_DEV_ECHO=1
+    if (isDevEchoAllowed()) {
       console.log(`[Auth] DEV MODE - OTP for ${phone}: ${code}`);
       return NextResponse.json({
         success: true,
@@ -95,17 +65,6 @@
     // Production: Send OTP via SMS provider
     // TODO: Integrate with Twilio/Vonage/Greek SMS provider
     console.log(`[Auth] OTP generated for ${phone} - SMS sending not implemented`);
->>>>>>> 1ece9c4e
-
-    // Dev echo - only in non-production
-    if (isDevEchoAllowed()) {
-      console.log(`[Auth] DEV MODE - OTP for ${phone}: ${otp}`);
-      return NextResponse.json({
-        success: true,
-        message: 'Κωδικός OTP εστάλη επιτυχώς',
-        devCode: otp // Only in dev mode with OTP_DEV_ECHO=1
-      });
-    }
 
     return NextResponse.json({
       success: true,
