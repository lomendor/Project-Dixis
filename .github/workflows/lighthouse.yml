--- conflicted
+++ resolved
@@ -8,38 +8,20 @@
   lighthouse:
     runs-on: ubuntu-latest
     continue-on-error: true  # Don't block the build
-<<<<<<< HEAD
-    
-    steps:
-      - uses: actions/checkout@v4
-      
-=======
 
     steps:
       - uses: actions/checkout@v4
-
->>>>>>> 441d257b
       - name: Setup Node.js
         uses: actions/setup-node@v5
         with:
           node-version: '20'
           cache: 'npm'
           cache-dependency-path: frontend/package-lock.json
-<<<<<<< HEAD
-          
-=======
-
->>>>>>> 441d257b
       - name: Install frontend dependencies
         run: cd frontend && npm ci
 
       - name: Install contracts dependencies
         run: cd packages/contracts && npm ci
-<<<<<<< HEAD
-        
-=======
-
->>>>>>> 441d257b
       - name: Build frontend
         run: |
           cd frontend
@@ -69,26 +51,13 @@
           npm run start:ci &
         env:
           NEXT_PUBLIC_API_BASE_URL: http://localhost:3200
-<<<<<<< HEAD
-        
-=======
-
->>>>>>> 441d257b
       - name: Wait for services
         run: |
           npx wait-on --timeout 90000 http://localhost:3200/api/v1/health
           npx wait-on --timeout 90000 http://localhost:3100
-<<<<<<< HEAD
-        
-      - name: Install Lighthouse CI
-        run: npm install -g @lhci/cli
-        
-=======
 
       - name: Install Lighthouse CI
         run: npm install -g @lhci/cli
-
->>>>>>> 441d257b
       - name: Lighthouse CI (use existing server)
         continue-on-error: ${{ github.event_name == 'pull_request' }}
         working-directory: frontend
@@ -107,29 +76,21 @@
         timeout-minutes: 10
 
       - name: Upload Lighthouse artifacts
-<<<<<<< HEAD
-=======
         if: always()
         uses: actions/upload-artifact@v4
         with:
           name: lighthouseci
           path: frontend/.lighthouseci
-          
+
       - name: Upload Lighthouse report
         uses: actions/upload-artifact@v4
->>>>>>> 441d257b
         if: always()
-        uses: actions/upload-artifact@v4
         with:
-<<<<<<< HEAD
-          name: lighthouseci
-          path: frontend/.lighthouseci
-=======
           name: lighthouse-report
           path: |
             frontend/.lighthouseci/
           retention-days: 7
-          
+
       - name: Create reports directory
         run: |
           mkdir -p docs/reports/$(date +%Y-%m-%d)
@@ -165,5 +126,4 @@
           echo "Stopping background processes..."
           # Kill any processes on the ports
           lsof -ti:3200 | xargs -r kill 2>/dev/null || true
-          lsof -ti:3100 | xargs -r kill 2>/dev/null || true
->>>>>>> 441d257b
+          lsof -ti:3100 | xargs -r kill 2>/dev/null || true