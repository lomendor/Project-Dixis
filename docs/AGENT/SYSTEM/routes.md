# App Routes

## Pages

- `/`
- `/(storefront)/cart`
- `/(storefront)/checkout`
- `/(storefront)/products`
- `/(storefront)/products/[id]`
- `/account/orders`
- `/account/orders/[orderId]`
- `/admin` (BASIC_AUTH=1 guard)
- `/admin/analytics` (BASIC_AUTH=1 guard)
- `/admin/orders` (BASIC_AUTH=1 guard)
- `/admin/orders/[id]` (BASIC_AUTH=1 guard)
- `/admin/pricing` (BASIC_AUTH=1 guard)
- `/admin/producers` (BASIC_AUTH=1 guard)
- `/admin/producers/images` (BASIC_AUTH=1 guard)
- `/admin/products` (BASIC_AUTH=1 guard)
- `/admin/toggle` (BASIC_AUTH=1 guard)
- `/auth/login`
- `/auth/register`
- `/checkout/confirmation`
- `/checkout/flow`
- `/checkout/payment`
- `/dev-check`
- `/dev/notifications`
- `/my/orders`
- `/my/products`
- `/my/products/[id]/edit`
- `/my/products/create`
- `/ops/metrics`
- `/order/confirmation/[orderId]`
- `/orders/[id]`
- `/orders/lookup`
- `/orders/track`
- `/orders/track/[id]`
- `/producer/analytics`
- `/producer/dashboard`
- `/producer/onboarding`
- `/producer/orders`
- `/producer/products`
- `/producer/products/[id]/edit`
- `/producer/products/create`
- `/product/[id]`
- `/test-error`

## API Routes

### Public
- `POST /api/orders` (rate-limited: 60/min in prod)
  - Creates checkout order (Prisma + in-memory fallback)
- `POST /api/checkout/quote` (rate-limited: 60/min in prod)
  - Generates shipping quote
- `POST /api/checkout/session` (rate-limited: 30/min in prod)
  - Creates mock payment session

### Admin (BASIC_AUTH=1)
- `GET /api/admin/orders`
  - Lists recent orders (Prisma + in-memory fallback)
<<<<<<< HEAD
  - Query params: q, pc, method, status, from, to, take (max 1000)
- `GET /api/admin/orders/[id]`
  - Fetches single order by ID (Prisma + in-memory fallback)
- `GET /api/admin/orders/export`
  - Exports orders as CSV with same filter support
  - Query params: q, pc, method, status, from, to, take (max 1000)
  - Returns CSV file with proper Content-Disposition header
=======
- `GET /api/admin/orders/[id]`
  - Fetches single order by ID (Prisma + in-memory fallback)
>>>>>>> 17662e7b

### CI/Dev
- `POST /api/ci/devmail/send` (rate-limited: 30/min in prod)
  - Dev mailbox capture (SMTP_DEV_MAILBOX=1)
- `GET /api/ci/devmail/list`
  - Lists dev mailbox messages

## Middleware

**Security Headers** (all routes):
- `X-Content-Type-Options: nosniff`
- `Referrer-Policy: strict-origin-when-cross-origin`
- `X-Frame-Options: DENY`

**Admin Guard** (prod-only):
- `/admin/*` requires `BASIC_AUTH=1` or returns 404

## Helpers

- `adminGuard.ts` - BASIC_AUTH=1 check
- `rateLimit.ts` - Token-bucket rate limiting (prod-only)
- `prismaSafe.ts` - Safe Prisma client singleton
- `orderStore.ts` - In-memory order fallback<|MERGE_RESOLUTION|>--- conflicted
+++ resolved
@@ -58,18 +58,8 @@
 ### Admin (BASIC_AUTH=1)
 - `GET /api/admin/orders`
   - Lists recent orders (Prisma + in-memory fallback)
-<<<<<<< HEAD
-  - Query params: q, pc, method, status, from, to, take (max 1000)
 - `GET /api/admin/orders/[id]`
   - Fetches single order by ID (Prisma + in-memory fallback)
-- `GET /api/admin/orders/export`
-  - Exports orders as CSV with same filter support
-  - Query params: q, pc, method, status, from, to, take (max 1000)
-  - Returns CSV file with proper Content-Disposition header
-=======
-- `GET /api/admin/orders/[id]`
-  - Fetches single order by ID (Prisma + in-memory fallback)
->>>>>>> 17662e7b
 
 ### CI/Dev
 - `POST /api/ci/devmail/send` (rate-limited: 30/min in prod)
