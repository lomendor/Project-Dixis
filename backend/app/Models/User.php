--- conflicted
+++ resolved
@@ -74,18 +74,18 @@
     }
 
     /**
-<<<<<<< HEAD
      * Get the addresses for the user.
      */
     public function addresses()
     {
         return $this->hasMany(Address::class);
-=======
+    }
+
+    /**
      * Get the notifications for the user.
      */
     public function notifications()
     {
         return $this->hasMany(Notification::class);
->>>>>>> 473275a0
     }
 }