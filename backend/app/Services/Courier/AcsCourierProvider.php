<?php

namespace App\Services\Courier;

use App\Contracts\CourierProviderInterface;
use App\Models\Order;
use App\Models\Shipment;
use Illuminate\Support\Facades\Http;
use Illuminate\Support\Facades\Log;
use Illuminate\Http\Client\RequestException;

class AcsCourierProvider implements CourierProviderInterface
{
    private string $apiBase;
    private ?string $apiKey;
    private ?string $clientId;
    private ?string $clientSecret;

    public function __construct()
    {
        $this->apiBase = config('services.acs.api_base', 'https://sandbox-api.acs.gr/v1');
        $this->apiKey = config('services.acs.api_key');
        $this->clientId = config('services.acs.client_id');
        $this->clientSecret = config('services.acs.client_secret');
    }

    /**
     * Create a shipping label using ACS API
     */
    public function createLabel(int $orderId): array
    {
        $order = Order::with(['orderItems.product', 'user'])->findOrFail($orderId);

        // Check for existing shipment (idempotency)
        $existingShipment = Shipment::where('order_id', $orderId)->first();
        if ($existingShipment && $existingShipment->label_url) {
            return $this->formatLabelResponse($existingShipment);
        }

        // Generate idempotency key for this request
        $idempotencyKey = $this->generateIdempotencyKey($order);

        try {
            // Prepare shipment data for ACS API
            $shipmentData = $this->mapOrderToAcsRequest($order);
            $shipmentData['idempotency_key'] = $idempotencyKey;

            // Make actual ACS API call with retry mechanism
            $response = $this->executeWithRetry(function () use ($shipmentData) {
                return $this->makeAcsApiCall('POST', '/shipments', $shipmentData);
            }, 'createLabel', $orderId);

            // Map ACS response to internal format
            $labelData = $this->mapAcsLabelResponse($response);

            // Create shipment record
            $shipment = Shipment::firstOrCreate(
                ['order_id' => $orderId],
                [
                    'carrier_code' => 'ACS',
                    'tracking_code' => $labelData['tracking_code'],
                    'status' => 'labeled',
                    'label_url' => $labelData['label_url'],
                ]
            );

            Log::info('ACS label created (real API)', [
                'order_id' => $orderId,
                'tracking_code' => $labelData['tracking_code'],
                'provider' => 'acs',
                'acs_reference' => $response['shipment_id'] ?? null,
                'idempotency_key' => $idempotencyKey,
            ]);

            return $this->formatLabelResponse($shipment);

        } catch (RequestException $e) {
            Log::error('ACS API request failed after retries', [
                'order_id' => $orderId,
                'error' => $e->getMessage(),
                'status_code' => $e->response?->status(),
                'idempotency_key' => $idempotencyKey,
            ]);

            throw new \Exception("ACS API error: " . $e->getMessage());
        }
    }

    /**
     * Get tracking information using ACS API
     */
    public function getTracking(string $trackingCode): ?array
    {
        $shipment = Shipment::where('tracking_code', $trackingCode)->first();

        if (!$shipment) {
            return null;
        }

        try {
<<<<<<< HEAD
            // Make actual ACS API call for tracking
            $response = $this->makeAcsApiCall('GET', "/shipments/{$trackingCode}");
=======
            // Make actual ACS API call for tracking with retry mechanism
            $response = $this->executeWithRetry(function () use ($trackingCode) {
                return $this->makeAcsApiCall('GET', "/shipments/{$trackingCode}");
            }, 'getTracking', $shipment->order_id);
>>>>>>> f01c1243

            // Map ACS tracking response to internal format
            $trackingData = $this->mapAcsTrackingResponse($response, $trackingCode);

            return [
                'tracking_code' => $trackingCode,
                'status' => $trackingData['status'],
                'carrier_code' => 'ACS',
                'carrier_name' => 'ACS Courier',
                'tracking_url' => "https://www.acscourier.net/track/{$trackingCode}",
                'order_id' => $shipment->order_id,
                'events' => $trackingData['events'],
                'estimated_delivery' => $trackingData['estimated_delivery'],
                'created_at' => $shipment->created_at,
                'updated_at' => $shipment->updated_at,
            ];

        } catch (RequestException $e) {
            Log::warning('ACS tracking API failed, using fallback', [
                'tracking_code' => $trackingCode,
                'error' => $e->getMessage(),
                'status_code' => $e->response?->status(),
            ]);

            // Return null to trigger fallback to internal tracking
            return null;
        }
    }

    /**
     * Get provider code
     */
    public function getProviderCode(): string
    {
        return 'acs';
    }

    /**
     * Check if ACS provider is healthy
     */
    public function isHealthy(): bool
    {
        // Check if required configuration is present
        if (empty($this->apiKey) || empty($this->clientId)) {
            return false;
        }

        try {
            // Ping ACS health endpoint with minimal request
            $response = Http::timeout(5)
                ->withHeaders($this->getAuthHeaders())
                ->get($this->apiBase . '/zones');

            return $response->successful();

        } catch (\Exception $e) {
            Log::debug('ACS health check failed', [
                'error' => $e->getMessage(),
            ]);

            return false;
        }
    }

    /**
     * Make authenticated HTTP call to ACS API
     */
    private function makeAcsApiCall(string $method, string $endpoint, array $data = []): array
    {
        $timeout = config('services.courier.timeout', 30);

        $httpClient = Http::timeout($timeout)
            ->withHeaders($this->getAuthHeaders());

        $url = $this->apiBase . $endpoint;

        $response = match (strtoupper($method)) {
            'GET' => $httpClient->get($url),
            'POST' => $httpClient->post($url, $data),
            'PUT' => $httpClient->put($url, $data),
            'DELETE' => $httpClient->delete($url),
            default => throw new \InvalidArgumentException("Unsupported HTTP method: {$method}"),
        };

        if ($response->failed()) {
            throw new RequestException($response);
        }

        return $response->json();
    }

    /**
     * Get authentication headers for ACS API
     */
    private function getAuthHeaders(): array
    {
        return [
            'Authorization' => 'Bearer ' . $this->apiKey,
            'X-Client-ID' => $this->clientId,
            'Content-Type' => 'application/json',
            'Accept' => 'application/json',
            'User-Agent' => 'Dixis-Marketplace/1.0',
        ];
    }

    /**
     * Map order data to ACS shipment request format
     */
    private function mapOrderToAcsRequest(Order $order): array
    {
        $shippingAddress = $order->shipping_address ?? [];

        return [
            'service_type' => 'standard',
            'reference' => "DIXIS-{$order->id}",
            'sender' => [
                'name' => 'Project Dixis Marketplace',
                'address' => 'Κεντρική Διεύθυνση',
                'city' => 'Athens',
                'postal_code' => '10551',
                'country' => 'GR',
                'phone' => '+30 210 1234567',
            ],
            'recipient' => [
                'name' => $order->user->name,
                'address' => $shippingAddress['street'] ?? 'N/A',
                'city' => $shippingAddress['city'] ?? 'Athens',
                'postal_code' => $shippingAddress['postal_code'] ?? '10001',
                'country' => 'GR',
                'phone' => $order->user->phone ?? '+30 210 0000000',
            ],
            'items' => $order->orderItems->map(fn($item) => [
                'description' => $item->product_name,
                'quantity' => $item->quantity,
                'weight' => ($item->product->weight_per_unit ?? 0.5) * $item->quantity,
                'value' => $item->total_price,
            ])->toArray(),
            'cash_on_delivery' => 0, // COD not supported yet
            'insurance_value' => $order->total > 100 ? $order->total : 0,
        ];
    }

    /**
     * Map ACS label response to internal format
     */
    private function mapAcsLabelResponse(array $acsResponse): array
    {
        return [
            'tracking_code' => $acsResponse['tracking_code'] ?? $acsResponse['awb_number'] ?? 'ACS-UNKNOWN',
            'label_url' => $acsResponse['label_pdf_url'] ?? $acsResponse['pdf_url'] ?? null,
            'carrier_code' => 'ACS',
            'status' => 'labeled',
            'estimated_delivery_days' => $acsResponse['estimated_delivery_days'] ?? 2,
            'acs_shipment_id' => $acsResponse['shipment_id'] ?? null,
        ];
    }

    /**
     * Map ACS tracking response to internal format
     */
    private function mapAcsTrackingResponse(array $acsResponse, string $trackingCode): array
    {
        // Map ACS status to internal status
        $statusMapping = [
            'pending' => 'pending',
            'picked_up' => 'shipped',
            'in_transit' => 'in_transit',
            'out_for_delivery' => 'out_for_delivery',
            'delivered' => 'delivered',
            'failed' => 'failed',
            'returned' => 'returned',
        ];

        $acsStatus = $acsResponse['status'] ?? 'pending';
        $internalStatus = $statusMapping[$acsStatus] ?? 'pending';

        return [
            'status' => $internalStatus,
            'estimated_delivery' => $acsResponse['estimated_delivery'] ?? now()->addDays(2)->toDateString(),
            'events' => $this->mapAcsEvents($acsResponse['events'] ?? []),
        ];
    }

    /**
     * Map ACS tracking events to internal format
     */
    private function mapAcsEvents(array $acsEvents): array
    {
        return collect($acsEvents)->map(function ($event) {
            return [
                'timestamp' => $event['datetime'] ?? $event['timestamp'] ?? now()->toISOString(),
                'status' => $event['status'] ?? 'unknown',
                'location' => $event['location'] ?? $event['facility'] ?? 'Unknown',
                'description' => $event['description'] ?? $event['message'] ?? 'Status update',
            ];
        })->toArray();
    }

    /**
     * Execute operation with retry mechanism
     */
    private function executeWithRetry(callable $operation, string $operationType, int $orderId): mixed
    {
        $maxRetries = config('services.courier.max_retries', 3);
        $attempts = 0;

        while ($attempts < $maxRetries) {
            try {
                return $operation();

            } catch (RequestException $e) {
                $attempts++;
                $statusCode = $e->response?->status();

                // Determine if retry is appropriate
                if (!$this->shouldRetry($statusCode, $attempts, $maxRetries)) {
                    throw $e;
                }

                // Calculate backoff delay (exponential backoff)
                $delay = min(pow(2, $attempts), 30); // Max 30 seconds

                Log::warning('ACS API call failed, retrying', [
                    'operation' => $operationType,
                    'order_id' => $orderId,
                    'attempt' => $attempts,
                    'status_code' => $statusCode,
                    'delay_seconds' => $delay,
                    'max_retries' => $maxRetries,
                ]);

                sleep($delay);
            }
        }

        throw new \Exception("ACS API operation failed after {$maxRetries} attempts");
    }

    /**
     * Determine if request should be retried based on response status
     */
    private function shouldRetry(?int $statusCode, int $currentAttempt, int $maxRetries): bool
    {
        if ($currentAttempt >= $maxRetries) {
            return false;
        }

        // Retry on server errors (5xx) and specific client errors
        return match ($statusCode) {
            500, 502, 503, 504 => true, // Server errors
            429 => true, // Rate limited
            408 => true, // Request timeout
            default => false, // Don't retry on other client errors (4xx)
        };
    }

    /**
     * Generate idempotency key for API requests
     */
    private function generateIdempotencyKey(Order $order): string
    {
        // Create a unique key based on order data that won't change
        $keyData = [
            'order_id' => $order->id,
            'user_id' => $order->user_id,
            'total' => $order->total,
            'created_at' => $order->created_at->timestamp,
        ];

        return 'dixis_' . hash('sha256', json_encode($keyData));
    }

    /**
     * Format label response for consistent API
     */
    private function formatLabelResponse(Shipment $shipment): array
    {
        return [
            'tracking_code' => $shipment->tracking_code,
            'label_url' => $shipment->label_url,
            'carrier_code' => $shipment->carrier_code,
            'status' => $shipment->status,
            'provider' => 'acs',
        ];
    }
}<|MERGE_RESOLUTION|>--- conflicted
+++ resolved
@@ -98,15 +98,10 @@
         }
 
         try {
-<<<<<<< HEAD
-            // Make actual ACS API call for tracking
-            $response = $this->makeAcsApiCall('GET', "/shipments/{$trackingCode}");
-=======
             // Make actual ACS API call for tracking with retry mechanism
             $response = $this->executeWithRetry(function () use ($trackingCode) {
                 return $this->makeAcsApiCall('GET', "/shipments/{$trackingCode}");
             }, 'getTracking', $shipment->order_id);
->>>>>>> f01c1243
 
             // Map ACS tracking response to internal format
             $trackingData = $this->mapAcsTrackingResponse($response, $trackingCode);
