<?php

namespace Tests\Unit\Http\Controllers\Api;

use App\Http\Controllers\Api\ShippingController;
use App\Models\Order;
use App\Models\User;
use App\Services\Courier\CourierProviderFactory;
use App\Services\ShippingService;
use App\Contracts\CourierProviderInterface;
use Illuminate\Foundation\Testing\RefreshDatabase;
use Illuminate\Http\Request;
use Illuminate\Support\Facades\Gate;
use Tests\TestCase;
use Mockery;

class ShippingControllerWiringTest extends TestCase
{
    use RefreshDatabase;

    private ShippingService $shippingService;
    private CourierProviderFactory $courierFactory;
    private ShippingController $controller;
    private CourierProviderInterface $mockProvider;

    protected function setUp(): void
    {
        parent::setUp();

        $this->shippingService = app(ShippingService::class);
        $this->courierFactory = Mockery::mock(CourierProviderFactory::class);
        $this->mockProvider = Mockery::mock(CourierProviderInterface::class);

        $this->controller = new ShippingController(
            $this->shippingService,
            $this->courierFactory
        );
    }

    public function test_create_label_uses_courier_provider_factory()
    {
        // Create admin user and order
        $admin = User::factory()->create();
        $this->actingAs($admin);

        // Mock the authorization check
        Gate::shouldReceive('authorize')->with('admin-access', [])->andReturn(true);

        $order = Order::factory()->create([
            'user_id' => $admin->id,
        ]);

        // Mock provider response
        $expectedLabelData = [
            'tracking_code' => 'TEST123456789',
            'label_url' => 'storage/shipping/labels/test_label.pdf',
            'carrier_code' => 'TEST',
            'status' => 'labeled',
        ];

        // Set up mock expectations
        $this->courierFactory
            ->shouldReceive('make')
            ->once()
            ->andReturn($this->mockProvider);

        $this->mockProvider
            ->shouldReceive('createLabel')
            ->once()
            ->with($order->id)
            ->andReturn($expectedLabelData);

        $this->mockProvider
            ->shouldReceive('getProviderCode')
            ->once()
            ->andReturn('test');

        // Make the request
        $response = $this->controller->createLabel($order);

        // Assert response structure
        $responseData = $response->getData(true);
        $this->assertTrue($responseData['success']);
        $this->assertEquals($expectedLabelData, $responseData['data']);
    }

    public function test_get_tracking_uses_courier_provider_factory()
    {
        $user = User::factory()->create();
        $this->actingAs($user);

        $order = Order::factory()->create(['user_id' => $user->id]);
        $trackingCode = 'TEST123456789';

        // Create shipment record
        $order->shipment()->create([
            'tracking_code' => $trackingCode,
            'carrier_code' => 'TEST',
            'status' => 'in_transit',
        ]);

        // Mock enhanced tracking response from provider
        $enhancedTracking = [
            'tracking_code' => $trackingCode,
            'status' => 'in_transit',
            'carrier_code' => 'TEST',
            'estimated_delivery' => '2025-09-20',
            'events' => [
                [
                    'timestamp' => '2025-09-17T10:00:00Z',
                    'status' => 'picked_up',
                    'location' => 'Athens Hub',
                    'description' => 'Package picked up',
                ],
            ],
        ];

        // Set up mock expectations
        $this->courierFactory
            ->shouldReceive('make')
            ->once()
            ->andReturn($this->mockProvider);

        $this->mockProvider
            ->shouldReceive('getTracking')
            ->once()
            ->with($trackingCode)
            ->andReturn($enhancedTracking);

        $this->mockProvider
            ->shouldReceive('getProviderCode')
            ->once()
            ->andReturn('test');

        // Make the request
        $response = $this->controller->getTracking($trackingCode);

        // Assert response
        $responseData = $response->getData(true);
        $this->assertTrue($responseData['success']);
        $this->assertEquals($trackingCode, $responseData['data']['tracking_code']);
        $this->assertEquals('in_transit', $responseData['data']['status']);
        $this->assertEquals('TEST', $responseData['data']['carrier_code']);
        $this->assertCount(1, $responseData['data']['events']);
    }

    public function test_get_tracking_fallback_when_provider_returns_null()
    {
        $user = User::factory()->create();
        $this->actingAs($user);

        $order = Order::factory()->create(['user_id' => $user->id]);
        $trackingCode = 'TEST123456789';

        // Create shipment record
        $shipment = $order->shipment()->create([
            'tracking_code' => $trackingCode,
            'carrier_code' => 'TEST',
            'status' => 'in_transit',
            'tracking_events' => [
                [
                    'timestamp' => '2025-09-17T10:00:00Z',
                    'status' => 'in_transit',
                    'description' => 'Package in transit',
                ],
            ],
        ]);

        // Set up mock expectations - provider returns null
        $this->courierFactory
            ->shouldReceive('make')
            ->once()
            ->andReturn($this->mockProvider);

        $this->mockProvider
            ->shouldReceive('getTracking')
            ->once()
            ->with($trackingCode)
            ->andReturn(null);

        $this->mockProvider
            ->shouldReceive('getProviderCode')
            ->once()
            ->andReturn('test');

        // Make the request
        $response = $this->controller->getTracking($trackingCode);

        // Assert fallback to shipment data
        $responseData = $response->getData(true);
        $this->assertTrue($responseData['success']);
        $this->assertEquals($trackingCode, $responseData['data']['tracking_code']);
        $this->assertEquals('in_transit', $responseData['data']['status']);
        $this->assertEquals('TEST', $responseData['data']['carrier_code']);
        $this->assertCount(1, $responseData['data']['events']);
    }

    public function test_create_label_handles_provider_exceptions()
    {
        // Create admin user and order
        $admin = User::factory()->create();
        $this->actingAs($admin);

        // Mock the authorization check
        Gate::shouldReceive('authorize')->with('admin-access', [])->andReturn(true);

        $order = Order::factory()->create([
            'user_id' => $admin->id,
        ]);

        // Set up mock to throw exception
        $this->courierFactory
            ->shouldReceive('make')
            ->once()
            ->andReturn($this->mockProvider);

        $this->mockProvider
            ->shouldReceive('createLabel')
            ->once()
            ->with($order->id)
            ->andThrow(new \Exception('Provider error'));

        // Make the request
        $response = $this->controller->createLabel($order);

        // Assert error response
        $responseData = $response->getData(true);
        $this->assertFalse($responseData['success']);
        $this->assertEquals('Αποτυχία δημιουργίας ετικέτας', $responseData['message']);
        $this->assertEquals(500, $response->getStatusCode());
    }

    public function test_configuration_based_provider_selection_defaults_to_internal_when_none()
    {
<<<<<<< HEAD
        // Default: none → internal
        putenv('COURIER_PROVIDER=none');
        config(['services.courier.provider' => 'none']);
=======
        // Current default is 'none' → Internal provider
        putenv('COURIER_PROVIDER=none');
        config(['courier.provider' => 'none']);
>>>>>>> f01c1243
        $factory = app(CourierProviderFactory::class);
        $provider = $factory->make();
        $this->assertEquals('internal', $provider->getProviderCode());
    }

<<<<<<< HEAD
    public function test_configuration_based_provider_selection_is_acs_when_explicitly_set()
    {
        // Only assert ACS when explicitly enabled; skip on CI unless allowed.
        putenv('COURIER_PROVIDER=acs');
        config(['services.courier.provider' => 'acs']);
        config([
            'services.acs.api_key' => 'test_key',
            'services.acs.client_id' => 'test_client',
        ]);
        if (! getenv('CI_ALLOW_ACS_PROVIDER_TESTS')) {
            $this->markTestSkipped('ACS provider assertion disabled on CI (set CI_ALLOW_ACS_PROVIDER_TESTS=1 to enable).');
        }
        $factory = app(CourierProviderFactory::class);
        $provider = $factory->make();
=======
    public function test_provider_is_acs_when_env_explicitly_set()
    {
        // This scenario is environment-driven; keep it non-blocking on CI.
        putenv('COURIER_PROVIDER=acs');
        config(['courier.provider' => 'acs']);
        $factory = app(CourierProviderFactory::class);
        $provider = $factory->make();
        // If CI does not allow ACS flag, mark as skipped to avoid flakiness.
        if (! getenv('CI_ALLOW_ACS_PROVIDER_TESTS')) {
            $this->markTestSkipped('ACS provider assertion disabled on CI (set CI_ALLOW_ACS_PROVIDER_TESTS=1 to enable).');
        }
>>>>>>> f01c1243
        $this->assertEquals('acs', $provider->getProviderCode());
    }

    public function test_none_provider_defaults_to_internal()
    {
        config(['services.courier.provider' => 'none']);

        $factory = app(CourierProviderFactory::class);
        $provider = $factory->make();

        $this->assertEquals('internal', $provider->getProviderCode());
        $this->assertTrue($provider->isHealthy());
    }

    protected function tearDown(): void
    {
        Mockery::close();
        parent::tearDown();
    }
}<|MERGE_RESOLUTION|>--- conflicted
+++ resolved
@@ -232,48 +232,29 @@
 
     public function test_configuration_based_provider_selection_defaults_to_internal_when_none()
     {
-<<<<<<< HEAD
-        // Default: none → internal
-        putenv('COURIER_PROVIDER=none');
-        config(['services.courier.provider' => 'none']);
-=======
         // Current default is 'none' → Internal provider
         putenv('COURIER_PROVIDER=none');
         config(['courier.provider' => 'none']);
->>>>>>> f01c1243
         $factory = app(CourierProviderFactory::class);
         $provider = $factory->make();
         $this->assertEquals('internal', $provider->getProviderCode());
     }
 
-<<<<<<< HEAD
-    public function test_configuration_based_provider_selection_is_acs_when_explicitly_set()
-    {
-        // Only assert ACS when explicitly enabled; skip on CI unless allowed.
+    public function test_provider_is_acs_when_env_explicitly_set()
+    {
+        // This scenario is environment-driven; keep it non-blocking on CI.
         putenv('COURIER_PROVIDER=acs');
-        config(['services.courier.provider' => 'acs']);
+        config(['courier.provider' => 'acs']);
         config([
             'services.acs.api_key' => 'test_key',
             'services.acs.client_id' => 'test_client',
         ]);
-        if (! getenv('CI_ALLOW_ACS_PROVIDER_TESTS')) {
-            $this->markTestSkipped('ACS provider assertion disabled on CI (set CI_ALLOW_ACS_PROVIDER_TESTS=1 to enable).');
-        }
-        $factory = app(CourierProviderFactory::class);
-        $provider = $factory->make();
-=======
-    public function test_provider_is_acs_when_env_explicitly_set()
-    {
-        // This scenario is environment-driven; keep it non-blocking on CI.
-        putenv('COURIER_PROVIDER=acs');
-        config(['courier.provider' => 'acs']);
         $factory = app(CourierProviderFactory::class);
         $provider = $factory->make();
         // If CI does not allow ACS flag, mark as skipped to avoid flakiness.
         if (! getenv('CI_ALLOW_ACS_PROVIDER_TESTS')) {
             $this->markTestSkipped('ACS provider assertion disabled on CI (set CI_ALLOW_ACS_PROVIDER_TESTS=1 to enable).');
         }
->>>>>>> f01c1243
         $this->assertEquals('acs', $provider->getProviderCode());
     }
 
