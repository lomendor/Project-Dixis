--- conflicted
+++ resolved
@@ -11,14 +11,10 @@
     "e2e": "playwright test",
     "e2e:ui": "playwright test --ui",
     "e2e:debug": "playwright test --debug",
-<<<<<<< HEAD
-    "dev:e2e": "next dev -p 3001 || vite --port 3001",
-=======
     "test:e2e": "playwright test",
     "test:e2e:ui": "playwright test --ui",
     "dev:e2e": "next dev -p 3001 || vite --port 3001",
     "dev:api": "php -S 127.0.0.1:8001 -t ../public",
->>>>>>> bab7d412
     "api:e2e": "php ../artisan serve --host 127.0.0.1 --port 8001"
   },
   "dependencies": {
