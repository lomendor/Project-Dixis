# See https://help.github.com/articles/ignoring-files/ for more about ignoring files.

# dependencies
/node_modules
/.pnp
.pnp.*
.yarn/*
!.yarn/patches
!.yarn/plugins
!.yarn/releases
!.yarn/versions

# testing
/coverage

# next.js
/.next/
/out/

# production
/build

# misc
.DS_Store
*.pem

# debug
npm-debug.log*
yarn-debug.log*
yarn-error.log*
.pnpm-debug.log*

# env files (can opt-in for committing if needed)
.env*

# vercel
.vercel

# typescript
*.tsbuildinfo
next-env.d.ts

# playwright
playwright-report/
test-results/
<<<<<<< HEAD
traces/
=======
traces/
*.zip
>>>>>>> bab7d412
<|MERGE_RESOLUTION|>--- conflicted
+++ resolved
@@ -43,9 +43,5 @@
 # playwright
 playwright-report/
 test-results/
-<<<<<<< HEAD
 traces/
-=======
-traces/
-*.zip
->>>>>>> bab7d412
+*.zip