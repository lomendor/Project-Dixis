// API client utility with Bearer token support

// Safe API URL construction to prevent double prefixes
const RAW = process.env.NEXT_PUBLIC_API_BASE_URL ?? 'http://127.0.0.1:8001/api/v1';
const trim = (s: string) => s.replace(/^\/+|\/+$/g, '');
const BASE = trim(RAW);
export const apiUrl = (p: string) => `${BASE}/${trim(p)}`;

export interface ApiResponse<T = unknown> {
  data?: T;
  message?: string;
  error?: string;
}

export interface Product {
  id: number;
  name: string;
  price: string;
  unit: string;
  stock: number | null;
  is_active: boolean;
  description: string | null;
  categories: Category[];
  images: ProductImage[];
  producer: Producer;
}

export interface Category {
  id: number;
  name: string;
  slug: string;
}

export interface ProductImage {
  id: number;
  url: string;
  image_path?: string; // fallback for compatibility
  alt_text?: string;
  is_primary: boolean;
}

export interface Producer {
  id: number;
  name: string;
  business_name: string;
  description?: string;
  location?: string;
  phone?: string;
  email?: string;
  website?: string;
}

export interface CartItem {
  id: number;
  quantity: number;
  product: Product;
  subtotal: string;
}

export interface CartResponse {
  items: CartItem[];
  total_items: number;
  total_amount: string;
}

export interface Order {
  id: number;
  user_id: number;
  subtotal: string;
  tax_amount: string;
  shipping_amount: string;
  total_amount: string;
  payment_status: string;
  payment_method: string;
  status: string;
  shipping_method: string;
  shipping_address?: string;
  notes?: string;
  created_at: string;
  items: OrderItem[];
  order_items: OrderItem[];
}

export interface OrderItem {
  id: number;
  product_id: number;
  quantity: number;
  price: string;
  unit_price: string;
  total_price: string;
  product_name: string;
  product_unit: string;
  product: Product;
}

export interface User {
  id: number;
  name: string;
  email: string;
  role: 'consumer' | 'producer';
  address?: string;
  created_at: string;
}

export interface AuthResponse {
  user: User;
  token: string;
}

export interface ProducerKpi {
  total_products: number;
  active_products: number;
  total_orders: number;
  revenue: string;
  unread_messages: number;
}

export interface ProducerStats {
  total_orders: number;
  total_revenue: string;
  active_products: number;
  average_order_value: string;
}

export interface TopProduct {
  id: number;
  name: string;
  current_price: string;
  total_quantity_sold: number;
  total_revenue: string;
  total_orders: number;
  average_unit_price: string;
}

// Helper functions for safe URL joining
const RAW_BASE = process.env.NEXT_PUBLIC_API_BASE_URL ?? 'http://127.0.0.1:8001/api/v1';
const trimBoth = (s: string) => s.replace(/\/+$/,'').replace(/^\/+/,'');
const BASE = trimBoth(RAW_BASE);
export const apiUrl = (path: string) => `${BASE}/${trimBoth(path)}`;

// Legacy functions for compatibility
function trimSlashes(s: string): string {
  return s.replace(/\/+$/,'').replace(/^\/+/,'');
}

function legacyApiUrl(baseURL: string, path: string): string {
  const base = trimSlashes(baseURL);
  const p = trimSlashes(path);
  return `${base}/${p}`;
}

class ApiClient {
  private baseURL: string;
  private token: string | null = null;

  constructor() {
<<<<<<< HEAD
    this.baseURL = BASE;
=======
    const rawBase = process.env.NEXT_PUBLIC_API_BASE_URL ?? 'http://localhost:8001/api/v1';
    this.baseURL = trimSlashes(rawBase);
>>>>>>> bab7d412
    
    // Load token from localStorage if available
    this.loadTokenFromStorage();
  }

  private loadTokenFromStorage(): void {
    if (typeof window !== 'undefined') {
      this.token = localStorage.getItem('auth_token');
    }
  }

  refreshToken(): void {
    this.loadTokenFromStorage();
  }

  private getHeaders(): HeadersInit {
    const headers: HeadersInit = {
      'Content-Type': 'application/json',
      'Accept': 'application/json',
    };

    if (this.token) {
      headers['Authorization'] = `Bearer ${this.token}`;
    }

    return headers;
  }

  setToken(token: string | null) {
    this.token = token;
    if (typeof window !== 'undefined') {
      if (token) {
        localStorage.setItem('auth_token', token);
      } else {
        localStorage.removeItem('auth_token');
      }
    }
  }

  getToken(): string | null {
    return this.token;
  }

  private async request<T = unknown>(
    endpoint: string,
    options: RequestInit = {}
  ): Promise<T> {
<<<<<<< HEAD
    // Handle absolute URLs directly, otherwise use safe URL joining
=======
    // Handle absolute URLs directly - use new safe URL joining
>>>>>>> bab7d412
    const url = endpoint.startsWith('http') ? endpoint : apiUrl(endpoint);
    
    const response = await fetch(url, {
      ...options,
      headers: {
        ...this.getHeaders(),
        ...options.headers,
      },
    });

    if (!response.ok) {
      const errorData = await response.json().catch(() => ({}));
      throw new Error(errorData.message || `HTTP ${response.status}: ${response.statusText}`);
    }

    return response.json();
  }

  // Public API methods
  async getProducts(params?: {
    search?: string;
    category?: string;
    sort?: string;
    page?: number;
    per_page?: number;
  }) {
    const searchParams = new URLSearchParams();
    
    if (params) {
      Object.entries(params).forEach(([key, value]) => {
        if (value !== undefined && value !== null) {
          searchParams.append(key, value.toString());
        }
      });
    }
    
    const queryString = searchParams.toString();
    const endpoint = `public/products${queryString ? `?${queryString}` : ''}`;
    
    return this.request<{
      current_page: number;
      data: Product[];
      first_page_url: string;
      from: number;
      last_page: number;
      last_page_url: string;
      links: Array<{url: string | null; label: string; active: boolean}>;
      next_page_url: string | null;
      path: string;
      per_page: number;
      prev_page_url: string | null;
      to: number;
      total: number;
    }>(endpoint);
  }

  async getProduct(id: number): Promise<Product> {
    return this.request<Product>(`public/products/${id}`);
  }

  // Auth methods
  async login(email: string, password: string): Promise<AuthResponse> {
    const response = await this.request<AuthResponse>('auth/login', {
      method: 'POST',
      body: JSON.stringify({ email, password }),
    });
    
    if (response.token) {
      this.setToken(response.token);
    }
    
    return response;
  }

  async register(data: {
    name: string;
    email: string;
    password: string;
    password_confirmation: string;
    role: 'consumer' | 'producer';
  }): Promise<AuthResponse> {
    const response = await this.request<AuthResponse>('auth/register', {
      method: 'POST',
      body: JSON.stringify(data),
    });
    
    if (response.token) {
      this.setToken(response.token);
    }
    
    return response;
  }

  async logout(): Promise<void> {
    await this.request('auth/logout', {
      method: 'POST',
    });
    this.setToken(null);
  }

  async getProfile(): Promise<User> {
    return this.request<User>('auth/profile');
  }

  // Cart methods
  async getCart(): Promise<CartResponse> {
    const response = await this.request<{cart_items: CartItem[], total_items: number, total_amount: string}>('cart/items');
    return {
      items: response.cart_items || [],
      total_items: response.total_items,
      total_amount: response.total_amount
    };
  }

  async addToCart(productId: number, quantity: number): Promise<{ cart_item: CartItem }> {
    return this.request<{ cart_item: CartItem }>('cart/items', {
      method: 'POST',
      body: JSON.stringify({
        product_id: productId,
        quantity,
      }),
    });
  }

  async updateCartItem(cartItemId: number, quantity: number): Promise<{ cart_item: CartItem }> {
    return this.request<{ cart_item: CartItem }>(`cart/items/${cartItemId}`, {
      method: 'PATCH',
      body: JSON.stringify({ quantity }),
    });
  }

  async removeFromCart(cartItemId: number): Promise<void> {
    return this.request(`cart/items/${cartItemId}`, {
      method: 'DELETE',
    });
  }

  async clearCart(): Promise<void> {
    return this.request('cart/clear', {
      method: 'DELETE',
    });
  }

  // Order methods (authenticated)
  async checkout(data: {
    payment_method?: string;
    shipping_method?: 'HOME' | 'PICKUP' | 'COURIER';
    shipping_address?: string;
    notes?: string;
  }): Promise<Order> {
<<<<<<< HEAD
    const response = await this.request<{ order: Order }>('orders/checkout', {
=======
    const response = await this.request<{ order: Order }>('my/orders/checkout', {
>>>>>>> bab7d412
      method: 'POST',
      body: JSON.stringify(data),
    });
    return response.order;
  }

  async getOrders(): Promise<{ orders: Order[] }> {
<<<<<<< HEAD
    return this.request<{ orders: Order[] }>('orders');
  }

  async getOrder(id: number): Promise<Order> {
    return this.request<Order>(`orders/${id}`);
=======
    return this.request<{ orders: Order[] }>('my/orders');
  }

  async getOrder(id: number): Promise<Order> {
    return this.request<Order>(`my/orders/${id}`);
>>>>>>> bab7d412
  }

  async createOrder(data: {
    items: { product_id: number; quantity: number }[];
    shipping_method?: 'HOME' | 'PICKUP' | 'COURIER';
    notes?: string;
  }): Promise<Order> {
    return this.request<Order>('orders', {
      method: 'POST',
      body: JSON.stringify(data),
    });
  }

  // Public order creation (guest checkout)
  async createPublicOrder(data: {
    items: { product_id: number; quantity: number }[];
    currency: 'EUR' | 'USD';
    shipping_method: 'HOME' | 'PICKUP';
    notes?: string;
  }): Promise<Order> {
<<<<<<< HEAD
    return this.request<Order>('public/orders', {
=======
    return this.request<Order>('orders', {
>>>>>>> bab7d412
      method: 'POST',
      body: JSON.stringify(data),
    });
  }

  // Producer methods
  async getProducerKpi(): Promise<ProducerKpi> {
    return this.request<ProducerKpi>('producer/dashboard/kpi');
  }

  async getProducerStats(): Promise<ProducerStats> {
    return this.request<ProducerStats>('producer/dashboard/stats');
  }

  async getProducerTopProducts(limit?: number): Promise<{ data: Product[] }> {
    const endpoint = `producer/dashboard/top-products${limit ? `?limit=${limit}` : ''}`;
    return this.request<{ data: Product[] }>(endpoint);
  }

  async getTopProducts(limit?: number): Promise<{ top_products: TopProduct[] }> {
    const endpoint = `producer/dashboard/top-products${limit ? `?limit=${limit}` : ''}`;
    return this.request<{ top_products: TopProduct[] }>(endpoint);
  }
}

export const apiClient = new ApiClient();

// Helper function for public products
export async function getPublicProducts() {
  const res = await fetch(apiUrl('public/products'), { cache: 'no-store' });
  if (!res.ok) throw new Error(`Products fetch failed: ${res.status}`);
  return res.json();
}<|MERGE_RESOLUTION|>--- conflicted
+++ resolved
@@ -1,10 +1,4 @@
 // API client utility with Bearer token support
-
-// Safe API URL construction to prevent double prefixes
-const RAW = process.env.NEXT_PUBLIC_API_BASE_URL ?? 'http://127.0.0.1:8001/api/v1';
-const trim = (s: string) => s.replace(/^\/+|\/+$/g, '');
-const BASE = trim(RAW);
-export const apiUrl = (p: string) => `${BASE}/${trim(p)}`;
 
 export interface ApiResponse<T = unknown> {
   data?: T;
@@ -154,12 +148,8 @@
   private token: string | null = null;
 
   constructor() {
-<<<<<<< HEAD
-    this.baseURL = BASE;
-=======
     const rawBase = process.env.NEXT_PUBLIC_API_BASE_URL ?? 'http://localhost:8001/api/v1';
     this.baseURL = trimSlashes(rawBase);
->>>>>>> bab7d412
     
     // Load token from localStorage if available
     this.loadTokenFromStorage();
@@ -207,11 +197,7 @@
     endpoint: string,
     options: RequestInit = {}
   ): Promise<T> {
-<<<<<<< HEAD
-    // Handle absolute URLs directly, otherwise use safe URL joining
-=======
     // Handle absolute URLs directly - use new safe URL joining
->>>>>>> bab7d412
     const url = endpoint.startsWith('http') ? endpoint : apiUrl(endpoint);
     
     const response = await fetch(url, {
@@ -355,18 +341,14 @@
     });
   }
 
-  // Order methods (authenticated)
+  // Order methods
   async checkout(data: {
     payment_method?: string;
     shipping_method?: 'HOME' | 'PICKUP' | 'COURIER';
     shipping_address?: string;
     notes?: string;
   }): Promise<Order> {
-<<<<<<< HEAD
-    const response = await this.request<{ order: Order }>('orders/checkout', {
-=======
     const response = await this.request<{ order: Order }>('my/orders/checkout', {
->>>>>>> bab7d412
       method: 'POST',
       body: JSON.stringify(data),
     });
@@ -374,44 +356,21 @@
   }
 
   async getOrders(): Promise<{ orders: Order[] }> {
-<<<<<<< HEAD
-    return this.request<{ orders: Order[] }>('orders');
-  }
-
-  async getOrder(id: number): Promise<Order> {
-    return this.request<Order>(`orders/${id}`);
-=======
     return this.request<{ orders: Order[] }>('my/orders');
   }
 
   async getOrder(id: number): Promise<Order> {
     return this.request<Order>(`my/orders/${id}`);
->>>>>>> bab7d412
-  }
-
+  }
+
+  // Direct order creation (new V1 API)
   async createOrder(data: {
-    items: { product_id: number; quantity: number }[];
-    shipping_method?: 'HOME' | 'PICKUP' | 'COURIER';
-    notes?: string;
-  }): Promise<Order> {
-    return this.request<Order>('orders', {
-      method: 'POST',
-      body: JSON.stringify(data),
-    });
-  }
-
-  // Public order creation (guest checkout)
-  async createPublicOrder(data: {
     items: { product_id: number; quantity: number }[];
     currency: 'EUR' | 'USD';
     shipping_method: 'HOME' | 'PICKUP';
     notes?: string;
   }): Promise<Order> {
-<<<<<<< HEAD
-    return this.request<Order>('public/orders', {
-=======
     return this.request<Order>('orders', {
->>>>>>> bab7d412
       method: 'POST',
       body: JSON.stringify(data),
     });
