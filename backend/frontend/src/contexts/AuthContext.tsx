--- conflicted
+++ resolved
@@ -6,8 +6,6 @@
 interface AuthContextType {
   user: User | null;
   loading: boolean;
-  loginLoading: boolean;
-  registerLoading: boolean;
   login: (email: string, password: string) => Promise<void>;
   register: (data: {
     name: string;
@@ -19,9 +17,6 @@
   logout: () => Promise<void>;
   isAuthenticated: boolean;
   isProducer: boolean;
-  setIntendedDestination: (path: string) => void;
-  getIntendedDestination: () => string;
-  clearIntendedDestination: () => void;
 }
 
 const AuthContext = createContext<AuthContextType | undefined>(undefined);
@@ -29,8 +24,6 @@
 export function AuthProvider({ children }: { children: React.ReactNode }) {
   const [user, setUser] = useState<User | null>(null);
   const [loading, setLoading] = useState(true);
-  const [loginLoading, setLoginLoading] = useState(false);
-  const [registerLoading, setRegisterLoading] = useState(false);
 
   useEffect(() => {
     const initAuth = async () => {
@@ -57,10 +50,6 @@
 
   const login = async (email: string, password: string) => {
     try {
-<<<<<<< HEAD
-      setLoginLoading(true);
-=======
->>>>>>> bab7d412
       console.log('🔑 AuthContext: Calling API login...');
       const response = await apiClient.login(email, password);
       console.log('🔑 AuthContext: API login response:', response);
@@ -70,8 +59,6 @@
     } catch (error) {
       console.error('🔑 AuthContext: Login error:', error);
       throw error;
-    } finally {
-      setLoginLoading(false);
     }
   };
 
@@ -83,13 +70,10 @@
     role: 'consumer' | 'producer';
   }) => {
     try {
-      setRegisterLoading(true);
       const response = await apiClient.register(data);
       setUser(response.user);
     } catch (error) {
       throw error;
-    } finally {
-      setRegisterLoading(false);
     }
   };
 
@@ -102,42 +86,16 @@
     }
     
     setUser(null);
-    clearIntendedDestination();
-  };
-
-  // Intended destination functionality for smart redirects
-  const setIntendedDestination = (path: string) => {
-    if (typeof window !== 'undefined') {
-      sessionStorage.setItem('intended_destination', path);
-    }
-  };
-
-  const getIntendedDestination = (): string => {
-    if (typeof window !== 'undefined') {
-      return sessionStorage.getItem('intended_destination') || '/';
-    }
-    return '/';
-  };
-
-  const clearIntendedDestination = () => {
-    if (typeof window !== 'undefined') {
-      sessionStorage.removeItem('intended_destination');
-    }
   };
 
   const value: AuthContextType = {
     user,
     loading,
-    loginLoading,
-    registerLoading,
     login,
     register,
     logout,
     isAuthenticated: !!user,
     isProducer: user?.role === 'producer',
-    setIntendedDestination,
-    getIntendedDestination,
-    clearIntendedDestination,
   };
 
   return <AuthContext.Provider value={value}>{children}</AuthContext.Provider>;
